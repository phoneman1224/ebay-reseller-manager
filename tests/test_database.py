"""
Unit tests for database module
"""
import unittest
import os
import sys
import tempfile
from datetime import datetime

# Add src to path
sys.path.insert(0, os.path.join(os.path.dirname(__file__), '..', 'src'))

from database import Database


class TestDatabase(unittest.TestCase):
    """Test cases for Database class"""
    
    def setUp(self):
        """Set up test database"""
        self.test_db = tempfile.NamedTemporaryFile(delete=False, suffix='.db')
        self.test_db.close()
        self.db = Database(self.test_db.name)
    
    def tearDown(self):
        """Clean up test database"""
        self.db.close()
        if os.path.exists(self.test_db.name):
            os.unlink(self.test_db.name)
    
    def test_add_inventory_item(self):
        """Test adding an inventory item"""
        item_data = {
            'title': 'Test Item',
            'purchase_cost': 10.00,
            'condition': 'New'
        }
        item_id = self.db.add_inventory_item(item_data)
        self.assertIsNotNone(item_id)
        self.assertGreater(item_id, 0)
    
    def test_get_inventory_items(self):
        """Test retrieving inventory items"""
        # Add test item
        item_data = {
            'title': 'Test Item',
            'purchase_cost': 10.00,
            'condition': 'New'
        }
        self.db.add_inventory_item(item_data)

        # Retrieve items
        items = self.db.get_inventory_items()
        self.assertGreater(len(items), 0)
        self.assertEqual(items[0]['title'], 'Test Item')
        self.assertTrue(hasattr(items[0], 'get'))

    def test_update_mapping(self):
        """Mappings should be persisted and retrievable."""
        mapping = {'title': 'Title', 'sku': 'Custom label (SKU)'}
        self.db.update_mapping('active_listings', mapping)
        stored = self.db.get_mapping('active_listings')
        for key, value in mapping.items():
            self.assertEqual(stored.get(key), value)
<<<<<<< HEAD
=======

    def test_inventory_items_expose_purchase_cost(self):
        """Inventory helpers should always expose a purchase_cost alias."""
        item_id = self.db.add_inventory_item({
            'title': 'Alias Item',
            'cost': 12.34,
            'condition': 'Used'
        })

        item = self.db.get_inventory_item(item_id)
        self.assertIn('purchase_cost', item)
        self.assertAlmostEqual(item['purchase_cost'], 12.34)

        items = self.db.get_inventory_items()
        self.assertTrue(any(abs(i['purchase_cost'] - 12.34) < 0.0001 for i in items))
>>>>>>> b1f582a7
    
    def test_add_expense(self):
        """Test adding an expense"""
        expense_data = {
            'date': datetime.now().strftime('%Y-%m-%d'),
            'amount': 25.50,
            'category': 'Shipping Supplies',
            'tax_deductible': 1
        }
        expense_id = self.db.add_expense(expense_data)
        self.assertIsNotNone(expense_id)
        self.assertGreater(expense_id, 0)

        breakdown = self.db.get_expense_breakdown()
        self.assertTrue(any(entry['category'] == 'Shipping Supplies' for entry in breakdown))

    def test_get_inventory_value(self):
        """Test calculating inventory value"""
        # Add test items
        self.db.add_inventory_item({
            'title': 'Item 1',
            'purchase_cost': 10.00,
            'condition': 'New',
            'status': 'In Stock'
        })
        self.db.add_inventory_item({
            'title': 'Item 2',
            'purchase_cost': 15.00,
            'condition': 'New',
            'status': 'In Stock'
        })
        
        # Check value
        value = self.db.get_inventory_value()
        self.assertEqual(value, 25.00)
    
    def test_mark_item_as_sold(self):
        """Test marking item as sold"""
        # Add test item
        item_id = self.db.add_inventory_item({
            'title': 'Test Item',
            'purchase_cost': 10.00,
            'condition': 'New'
        })

        # Mark as sold
        self.db.mark_item_as_sold(
            item_id,
            sale_price=25.00,
            sale_date=datetime.now().strftime('%Y-%m-%d'),
            platform='eBay',
            fees=3.25
        )

        # Verify
        item = self.db.get_inventory_item(item_id)
        self.assertEqual(item['status'], 'Sold')
        self.assertEqual(item['sold_price'], 25.00)

    def test_update_inventory_item_accepts_purchase_cost(self):
        """Updating with purchase_cost should persist cost values."""
        item_id = self.db.add_inventory_item({
            'title': 'Cost Alias',
            'purchase_cost': 5.00,
            'condition': 'Used'
        })

        self.db.update_inventory_item(item_id, {
            'title': 'Updated Cost Alias',
            'purchase_cost': 7.25,
        })

        item = self.db.get_inventory_item(item_id)
        self.assertEqual(item['title'], 'Updated Cost Alias')
        self.assertAlmostEqual(item['purchase_cost'], 7.25)

    def test_import_orders_marks_existing_inventory_as_sold(self):
        """Orders CSV import should update matching inventory records."""
        item_id = self.db.add_inventory_item({
            'title': 'Widget',
            'sku': 'SKU-123',
            'purchase_cost': 9.99,
            'status': 'In Stock'
        })

        fd, path = tempfile.mkstemp(suffix='.csv')
        os.close(fd)
        try:
            with open(path, 'w', encoding='utf-8') as f:
                f.write('Order Number,Item Title,Sold For,Sold Date,Quantity,Custom Label\n')
                f.write('1001,Widget,$24.95,02/15/2025,1,SKU-123\n')

            result = self.db.normalize_csv_file(path)
            self.assertEqual(result['report_type'], 'orders')

            rows = result['normalized_rows']
            self.assertEqual(len(rows), 1)

            stats = self.db.import_normalized('orders', rows)
            self.assertGreaterEqual(stats['updated'], 1)

            item = self.db.get_inventory_item(item_id)
            self.assertEqual(item['status'], 'Sold')
            self.assertAlmostEqual(item['sold_price'], 24.95, places=2)
            self.assertTrue((item.get('sold_date') or '').startswith('2025-02-15'))
        finally:
            if os.path.exists(path):
                os.unlink(path)

    def test_normalize_orders_respects_mapping(self):
        """Custom order mappings should drive CSV normalisation."""
        fd, path = tempfile.mkstemp(suffix='.csv')
        os.close(fd)
        try:
            with open(path, 'w', encoding='utf-8') as f:
                f.write("Order Number,Item Title,My Price,My Date,Qty,Custom Label\n")
                f.write("1234,Test Product,$45.67,01/02/2024,2,SKU-001\n")

            self.db.update_mapping('orders', {
                'title': 'Item Title',
                'sku': 'Custom Label',
                'sold_price': 'My Price',
                'sold_date': 'My Date',
                'quantity': 'Qty',
                'order_number': 'Order Number',
            })

            result = self.db.normalize_csv_file(path, report_type='orders')
            rows = result.get('normalized_rows', [])
            self.assertEqual(len(rows), 1)
            row = rows[0]
            self.assertAlmostEqual(row['sold_price'], 45.67)
            self.assertEqual(row['quantity'], 2)
            self.assertEqual(row['sku'], 'SKU-001')
            self.assertEqual(row['order_number'], '1234')
        finally:
            if os.path.exists(path):
                os.unlink(path)


if __name__ == '__main__':
    unittest.main()<|MERGE_RESOLUTION|>--- conflicted
+++ resolved
@@ -62,8 +62,6 @@
         stored = self.db.get_mapping('active_listings')
         for key, value in mapping.items():
             self.assertEqual(stored.get(key), value)
-<<<<<<< HEAD
-=======
 
     def test_inventory_items_expose_purchase_cost(self):
         """Inventory helpers should always expose a purchase_cost alias."""
@@ -79,7 +77,6 @@
 
         items = self.db.get_inventory_items()
         self.assertTrue(any(abs(i['purchase_cost'] - 12.34) < 0.0001 for i in items))
->>>>>>> b1f582a7
     
     def test_add_expense(self):
         """Test adding an expense"""
