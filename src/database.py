--- conflicted
+++ resolved
@@ -48,11 +48,7 @@
         "title": ["Item Title", "Title"],
         "sku": ["Custom Label", "Custom label (SKU)", "SKU"],
         "sold_price": ["Sold For", "Total Price", "Sale Price", "Sold Price"],
-<<<<<<< HEAD
         "sold_date": ["Sold Date", "Sale Date", "Paid on Date", "Paid On Date"],
-=======
-        "sold_date": ["Sale Date", "Paid on Date", "Paid On Date"],
->>>>>>> b1fa7a8b
         "quantity": ["Quantity", "Qty"],
         "order_number": ["Order Number", "Sales Record Number"],
     }
@@ -414,11 +410,6 @@
                 cost_val = row["purchase_price"]
             if cost_val is not None:
                 total += float(cost_val)
-<<<<<<< HEAD
-=======
-
-        return float(total)
->>>>>>> b1fa7a8b
 
         return float(total)
 
