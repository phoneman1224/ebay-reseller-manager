# src/database.py
from __future__ import annotations
import os
import csv
import json
import sqlite3
import datetime
from typing import Any, Dict, List, Optional

# Get absolute path for database relative to application directory
APP_DIR = os.path.dirname(os.path.dirname(os.path.abspath(__file__)))
DEFAULT_DB_PATH = os.path.join(APP_DIR, "data", "reseller.db")


class Database:
    """SQLite data layer for the eBay Reseller Manager app."""

    INVENTORY_MAP = {
        "title": "title",
        "sku": "sku",
        "condition": "condition",
        "listed_price": "listed_price",
        "listed_date": "listed_date",
        "status": "status",
    }

    SOLD_MAP = {
        "title": "title",
        "sku": "sku",
        "sold_price": "sold_price",
        "sold_date": "sold_date",
        "quantity": "quantity",
        "order_number": "order_number",
    }

    # Column fallbacks used when normalising CSV imports.  Each value is an
    # ordered list of column names that should be attempted if the user has
    # not customised the mapping for a particular field.
    ACTIVE_IMPORT_DEFAULTS = {
        "title": ["Title"],
        "sku": ["Custom label (SKU)", "Custom Label"],
        "condition": ["Condition"],
        "listed_price": ["Current price", "Start price", "Price"],
        "listed_date": ["Start date", "Start Date"],
    }

    ORDERS_IMPORT_DEFAULTS = {
        "title": ["Item Title", "Title"],
        "sku": ["Custom Label", "Custom label (SKU)", "SKU"],
        "sold_price": ["Sold For", "Total Price", "Sale Price", "Sold Price"],
        "sold_date": ["Sold Date", "Sale Date", "Paid on Date", "Paid On Date"],
        "quantity": ["Quantity", "Qty"],
        "order_number": ["Order Number", "Sales Record Number"],
    }

    def __init__(self, db_path: str = DEFAULT_DB_PATH):
        """Initialize database connection and create tables if needed.
        
        Args:
            db_path: Path to SQLite database file. Uses default path if not specified.
        """
        try:
            os.makedirs(os.path.dirname(db_path), exist_ok=True)
            self.conn = sqlite3.connect(db_path)
            self.conn.row_factory = sqlite3.Row
            self.cursor = self.conn.cursor()
            self.create_tables()
        except Exception as e:
            self.log_error("Database initialization failed", str(e))
            raise

    def _row_to_dict(self, row: Any) -> Optional[Dict[str, Any]]:
<<<<<<< HEAD
        """Convert a sqlite3.Row (or similar mapping) to a plain dict."""
        if row is None:
            return None
        if isinstance(row, dict):
            return dict(row)
        try:
            return dict(row)
        except TypeError:
            # Fall back to using attribute access when the row cannot be
            # coerced into a dictionary.  This mirrors the previous behaviour
            # where sqlite3.Row objects were returned directly.
            return {key: row[key] for key in getattr(row, "keys", lambda: [])()}
=======
        """Convert a sqlite3.Row (or similar mapping) to a plain dict.

        The application historically relied on a ``purchase_cost`` key being
        present on inventory records even though the underlying schema stores
        the value as ``cost`` or ``purchase_price``.  Returning a plain dict is
        convenient for the PyQt views, but we also need to preserve those legacy
        aliases so existing widgets do not raise ``KeyError`` when formatting
        values.  This helper normalises the data before handing it back to the
        caller.
        """
        if row is None:
            return None
        if isinstance(row, dict):
            data = dict(row)
        else:
            try:
                data = dict(row)
            except TypeError:
                keys_fn = getattr(row, "keys", lambda: [])
                data = {key: row[key] for key in keys_fn()}

        # Normalise cost aliases for backwards compatibility.
        if "purchase_cost" not in data:
            for alias in ("cost", "purchase_price"):
                if data.get(alias) not in (None, ""):
                    try:
                        data["purchase_cost"] = float(data[alias])
                    except (TypeError, ValueError):
                        data["purchase_cost"] = data[alias]
                    break
        # Ensure the inverse aliases exist when only purchase_cost is present.
        if "purchase_cost" in data:
            for alias in ("cost", "purchase_price"):
                if alias not in data or data[alias] in (None, ""):
                    data[alias] = data["purchase_cost"]

        return data
>>>>>>> b1f582a7

    def _rows_to_dicts(self, rows: List[Any]) -> List[Dict[str, Any]]:
        """Convert an iterable of rows into dictionaries."""
        return [r for r in (self._row_to_dict(row) for row in rows) if r is not None]

    # ---------------------------- schema ----------------------------
    def create_tables(self):
        """Create all necessary tables."""
        self.cursor.execute(
            """
            CREATE TABLE IF NOT EXISTS inventory (
                id INTEGER PRIMARY KEY AUTOINCREMENT,
                title TEXT,
                sku TEXT UNIQUE,
                condition TEXT,
                listed_price REAL,
                listed_date TEXT,
                status TEXT,
                sold_price REAL,
                sold_date TEXT,
                quantity INTEGER DEFAULT 1,
                order_number TEXT,
                upc TEXT,
                image_url TEXT,
                description TEXT,
                category_id TEXT,
                purchase_price REAL,
                cost REAL,
                item_number TEXT,
                location TEXT,
                notes TEXT
            )
            """
        )

        self.cursor.execute(
            """
            CREATE TABLE IF NOT EXISTS expenses (
                id INTEGER PRIMARY KEY AUTOINCREMENT,
                date TEXT,
                amount REAL,
                category TEXT,
                note TEXT,
                tax_deductible INTEGER DEFAULT 0
            )
            """
        )

        self.cursor.execute(
            """
            CREATE TABLE IF NOT EXISTS expense_inventory (
                id INTEGER PRIMARY KEY AUTOINCREMENT,
                expense_id INTEGER NOT NULL,
                inventory_id INTEGER NOT NULL,
                FOREIGN KEY (expense_id) REFERENCES expenses(id) ON DELETE CASCADE,
                FOREIGN KEY (inventory_id) REFERENCES inventory(id) ON DELETE CASCADE
            )
            """
        )

        self.cursor.execute(
            """
            CREATE TABLE IF NOT EXISTS error_logs (
                id INTEGER PRIMARY KEY AUTOINCREMENT,
                created_at TEXT NOT NULL,
                context TEXT,
                message TEXT NOT NULL
            )
            """
        )

        # Settings / import mappings
        self.cursor.execute(
            """
            CREATE TABLE IF NOT EXISTS import_settings (
                id INTEGER PRIMARY KEY CHECK (id=1),
                settings_json TEXT NOT NULL
            )
            """
        )
        self.cursor.execute(
            """
            INSERT OR IGNORE INTO import_settings (id, settings_json)
            VALUES (1, '{"encoding":"utf-8","delimiter":",","default_category_id":"47140","decimal":"."}')
            """
        )

        self.cursor.execute(
            """
            CREATE TABLE IF NOT EXISTS import_mappings (
                report_type TEXT PRIMARY KEY,
                mapping_json TEXT NOT NULL
            )
            """
        )
        self.cursor.execute(
            """
            INSERT OR IGNORE INTO import_mappings (report_type, mapping_json)
            VALUES ('active_listings', '{"title":"Title","sku":"Custom label (SKU)","condition":"Condition","listed_price":"Current price|Start price","listed_date":"Start date"}')
            """
        )
        self.cursor.execute(
            """
            INSERT OR IGNORE INTO import_mappings (report_type, mapping_json)
            VALUES ('orders', '{"title":"Item Title","sku":"Custom Label","sold_price":"Total Price|Sale Price","sold_date":"Sale Date","quantity":"Quantity","order_number":"Order Number"}')
            """
        )

        self._ensure_inventory_columns()
        self.conn.commit()

    def _ensure_inventory_columns(self):
        """Ensure legacy DBs have all columns."""
        self.cursor.execute("PRAGMA table_info(inventory)")
        cols = {r["name"] for r in self.cursor.fetchall()}
        for col, ddl in {
            "quantity": "INTEGER DEFAULT 1",
            "purchase_price": "REAL",
            "cost": "REAL",
            "item_number": "TEXT",
            "location": "TEXT",
            "notes": "TEXT",
        }.items():
            if col not in cols:
                try:
                    self.cursor.execute(f"ALTER TABLE inventory ADD COLUMN {col} {ddl}")
                except Exception:
                    pass

    # ---------------------------- helpers ----------------------------
    def _safe_int(self, v, default=1):
        try:
            if v in (None, ""):
                return default
            return int(float(v))
        except Exception:
            return default

    def _parse_float(self, v):
        if v in (None, ""):
            return None
        try:
            return float(str(v).replace("$", "").replace(",", "").strip())
        except Exception:
            return None

    def _parse_date_iso(self, s):
        if not s:
            return None
        s = str(s).strip()
        for fmt in ("%Y-%m-%d", "%m/%d/%Y", "%m/%d/%y"):
            try:
                return datetime.datetime.strptime(s, fmt).date().isoformat()
            except Exception:
                continue
        return s

    def _resolve_mapped_value(
        self,
        row: Dict[str, Any],
        mapping: Optional[Dict[str, str]],
        field: str,
        fallbacks: List[str],
    ) -> Optional[str]:
        """Return the value for ``field`` using the user-defined mapping.

        The mapping stored in the database allows multiple fallbacks separated
        by the ``|`` character.  We also try a curated list of sensible
        defaults so that freshly exported eBay reports work even before the
        user customises the mapping.  Column matching is case-insensitive.
        """

        candidates: List[str] = []
        if mapping and mapping.get(field):
            candidates.extend(part.strip() for part in mapping[field].split("|") if part.strip())
        candidates.extend([c for c in fallbacks if c])

        if not candidates:
            return None

        lower_key_map = {k.lower(): k for k in row.keys()}

        for column in candidates:
            lookup = column.lower()
            actual_key = column if column in row else lower_key_map.get(lookup)
            if not actual_key:
                continue
            value = row.get(actual_key)
            if value not in (None, ""):
                return value
        return None

    # ---------------------------- settings ----------------------------
    def get_import_settings(self):
        self.cursor.execute("SELECT settings_json FROM import_settings WHERE id=1")
        row = self.cursor.fetchone()
        return json.loads(row["settings_json"]) if row else {}

    def update_import_settings(self, settings: Dict[str, Any]):
        self.cursor.execute(
            "INSERT INTO import_settings (id, settings_json) VALUES (1, ?) "
            "ON CONFLICT(id) DO UPDATE SET settings_json=excluded.settings_json",
            (json.dumps(settings),),
        )
        self.conn.commit()

    def get_setting(self, key: str, default=None):
        s = self.get_import_settings()
        return s.get(key, default)

    def set_setting(self, key: str, value: Any):
        s = self.get_import_settings()
        s[key] = value
        self.update_import_settings(s)

    def get_mapping(self, report_type: str):
        self.cursor.execute("SELECT mapping_json FROM import_mappings WHERE report_type=?", (report_type,))
        row = self.cursor.fetchone()
        return json.loads(row["mapping_json"]) if row else {}

    def update_mapping(self, report_type: str, mapping: Dict[str, Any]):
        """Persist a mapping for a given report type."""
        mapping_json = json.dumps(mapping)
        self.cursor.execute(
            """
            INSERT INTO import_mappings (report_type, mapping_json)
            VALUES (?, ?)
            ON CONFLICT(report_type) DO UPDATE SET mapping_json=excluded.mapping_json
            """,
            (report_type, mapping_json),
        )
        self.conn.commit()

    # ---------------------------- data access ----------------------------
    def get_inventory_items(self, **kwargs):
        status = kwargs.get("status")
        listed_only = kwargs.get("listed_only")
        sold_only = kwargs.get("sold_only")
        search = kwargs.get("search")
        clauses, params = [], []
        if status:
            clauses.append("LOWER(status)=LOWER(?)")
            params.append(status)
        if listed_only:
            clauses.append("LOWER(status)='listed'")
        if sold_only:
            clauses.append("LOWER(status)='sold'")
        if search:
            q = f"%{search.lower()}%"
            clauses.append("(LOWER(title) LIKE ? OR LOWER(sku) LIKE ?)")
            params += [q, q]
        where = " WHERE " + " AND ".join(clauses) if clauses else ""
        self.cursor.execute(f"SELECT * FROM inventory{where} ORDER BY id DESC", params)
        return self._rows_to_dicts(self.cursor.fetchall())

    def get_inventory_item(self, item_id: int):
        self.cursor.execute("SELECT * FROM inventory WHERE id=?", (item_id,))
        return self._row_to_dict(self.cursor.fetchone())

    def get_expenses(self):
        self.cursor.execute("SELECT * FROM expenses ORDER BY date DESC, id DESC")
        return self._rows_to_dicts(self.cursor.fetchall())

    def get_sold_items(self, *args, **kwargs):
        """Return sold inventory items."""
        kwargs = dict(kwargs or {})
        kwargs["sold_only"] = True
        return self.get_inventory_items(**kwargs)

    # ---------------------------- dashboard metrics ----------------------------
    def get_total_deductible_expenses(self, year: Optional[int] = None) -> float:
        clauses = ["tax_deductible=1"]
        params: List[Any] = []
        if year:
            clauses.append("substr(date, 1, 4)=?")
            params.append(str(year))

        where = " WHERE " + " AND ".join(clauses)
        self.cursor.execute(
            f"SELECT COALESCE(SUM(amount), 0) AS total FROM expenses{where}",
            params,
        )
        return float(self.cursor.fetchone()["total"])

    def get_inventory_value(self, *args):
        """Return the total value of inventory that has not been sold."""
        self.cursor.execute(
            "SELECT status, listed_price, cost, purchase_price FROM inventory "
            "WHERE status IS NULL OR LOWER(status)!='sold'"
        )
        rows = self.cursor.fetchall()
        total = 0.0
        for row in rows:
            status = (row["status"] or "").lower()
            if status == "listed" and row["listed_price"] is not None:
                total += float(row["listed_price"])
                continue

            cost_val = row["cost"]
            if cost_val is None:
                cost_val = row["purchase_price"]
            if cost_val is not None:
                total += float(cost_val)

        return float(total)
<<<<<<< HEAD
=======

    def get_total_revenue(self, year: Optional[int] = None) -> float:
        clauses = ["LOWER(status)='sold'"]
        params: List[Any] = []
        if year:
            clauses.append("substr(sold_date, 1, 4)=?")
            params.append(str(year))
>>>>>>> b1f582a7

        where = " WHERE " + " AND ".join(clauses)
        self.cursor.execute(
            f"SELECT COALESCE(SUM(sold_price * COALESCE(quantity,1)), 0) AS total FROM inventory{where}",
            params,
        )
        return float(self.cursor.fetchone()["total"])

    def get_total_profit(self, year: Optional[int] = None) -> float:
        clauses = ["LOWER(status)='sold'"]
        params: List[Any] = []
        if year:
            clauses.append("substr(sold_date, 1, 4)=?")
            params.append(str(year))

        where = " WHERE " + " AND ".join(clauses)
        self.cursor.execute(
            f"""
            SELECT
                COALESCE(SUM(COALESCE(sold_price,0) * COALESCE(quantity,1)), 0)
                - COALESCE(SUM(COALESCE(
                    CASE
                        WHEN cost IS NOT NULL THEN cost
                        ELSE purchase_price
                    END,0) * COALESCE(quantity,1)), 0)
                AS profit
            FROM inventory{where}
            """,
            params,
        )
        return float(self.cursor.fetchone()["profit"])

    def get_expense_breakdown(self, year: Optional[int] = None) -> List[Dict[str, Any]]:
        """Return total expenses by category."""

        clauses: List[str] = []
        params: List[Any] = []
        if year:
            clauses.append("substr(date, 1, 4)=?")
            params.append(str(year))

        where = " WHERE " + " AND ".join(clauses) if clauses else ""
        self.cursor.execute(
            f"""
            SELECT
                COALESCE(category, 'Uncategorized') AS category,
                COUNT(*) AS count,
                COALESCE(SUM(amount), 0) AS total
            FROM expenses
            {where}
            GROUP BY COALESCE(category, 'Uncategorized')
            ORDER BY total DESC
            """,
            params,
        )
        rows = self.cursor.fetchall()
        return [
            {
                "category": row["category"],
                "count": row["count"],
                "total": float(row["total"]),
            }
            for row in rows
        ]

    def get_sales(self, *args, **kwargs):
        """Return sold items (optionally filtered)."""
        search = kwargs.get("search")
        date_from = kwargs.get("date_from")
        date_to = kwargs.get("date_to")
        clauses = ["LOWER(status)='sold'"]
        params = []
        if search:
            q = f"%{search.lower()}%"
            clauses.append("(LOWER(title) LIKE ? OR LOWER(sku) LIKE ?)")
            params += [q, q]
        if date_from:
            clauses.append("sold_date >= ?")
            params.append(date_from)
        if date_to:
            clauses.append("sold_date <= ?")
            params.append(date_to)
        where = " WHERE " + " AND ".join(clauses)
        sql = f"SELECT * FROM inventory{where} ORDER BY sold_date DESC, id DESC"
        self.cursor.execute(sql, params)
        return self._rows_to_dicts(self.cursor.fetchall())

    # ---------------------------- CRUD operations ----------------------------
    def add_inventory_item(self, data: Dict[str, Any]) -> int:
        """Add a new inventory item. Returns the new item's ID."""
        try:
            data = dict(data or {})
            # Normalise legacy field names so callers can continue passing
            # purchase_cost without worrying about the underlying schema.
            if 'purchase_cost' in data:
                purchase_cost = data.pop('purchase_cost')
                if data.get('cost') is None and data.get('purchase_price') is None:
                    data['cost'] = purchase_cost

            columns = []
            values = []
            for key, val in data.items():
                # Treat empty strings as missing values so we don't insert
                # empty-string SKUs which violate the UNIQUE constraint.
                if isinstance(val, str) and val.strip() == "":
                    continue
                if val is not None:
                    columns.append(key)
                    values.append(val)
            
            if not columns:
                raise ValueError("No data provided for inventory item")
            
            placeholders = ",".join("?" * len(columns))
            cols_str = ",".join(columns)
            sql = f"INSERT INTO inventory ({cols_str}) VALUES ({placeholders})"
            
            self.cursor.execute(sql, values)
            self.conn.commit()
            return self.cursor.lastrowid
        except Exception as e:
            self.log_error("add_inventory_item", str(e))
            raise

    def update_inventory_item(self, item_id: int, data: Dict[str, Any]):
        """Update an existing inventory item."""
        if not data:
            return

        data = dict(data)

        # Normalise legacy aliases so callers can continue to pass purchase_cost
        # without knowing that the column is stored as ``cost`` in SQLite.  If
        # the structured cost columns are already supplied we simply drop the
        # alias; otherwise we funnel the value into ``cost`` so the update does
        # not fail with "no such column".
        if "purchase_cost" in data:
            purchase_cost = data.pop("purchase_cost")
            if "cost" not in data and "purchase_price" not in data:
                data["cost"] = purchase_cost

        set_clause = ",".join(f"{k}=?" for k in data.keys())
        values = list(data.values()) + [item_id]

        sql = f"UPDATE inventory SET {set_clause} WHERE id=?"
        self.cursor.execute(sql, values)
        self.conn.commit()

    def upsert_inventory_item(self, sku: str, data: Dict[str, Any]) -> int:
        """Insert or update inventory item by SKU. Returns item ID."""
        if not sku:
            return self.add_inventory_item(data)
        
        # Check if item exists
        self.cursor.execute("SELECT id, cost, purchase_price FROM inventory WHERE sku=?", (sku,))
        row = self.cursor.fetchone()
        
        if row:
            # Update existing but preserve cost/price fields if they exist
            item_id = row["id"]
            existing = dict(row)
            # Don't override existing cost/price values unless explicitly provided
            if 'purchase_cost' in data and not data.get('purchase_price') and not data.get('cost'):
                data['cost'] = data.pop('purchase_cost')
            if not data.get('cost') and not data.get('purchase_price'):
                if existing.get('cost'):
                    data['cost'] = existing['cost']
                elif existing.get('purchase_price'):
                    data['purchase_price'] = existing['purchase_price']
            self.update_inventory_item(item_id, data)
            return item_id
        else:
            # Insert new - normalize purchase_cost to cost
            if 'purchase_cost' in data:
                data['cost'] = data.pop('purchase_cost')
            data["sku"] = sku
            return self.add_inventory_item(data)

    def delete_inventory_item(self, item_id: int):
        """Delete an inventory item."""
        self.cursor.execute("DELETE FROM inventory WHERE id=?", (item_id,))
        self.conn.commit()

    def add_expense(self, data: Dict[str, Any]) -> int:
        """Add a new expense. Returns the new expense ID."""
        columns = []
        values = []
        for key, val in data.items():
            if val is not None:
                columns.append(key)
                values.append(val)
        
        if not columns:
            raise ValueError("No data provided for expense")
        
        placeholders = ",".join("?" * len(columns))
        cols_str = ",".join(columns)
        sql = f"INSERT INTO expenses ({cols_str}) VALUES ({placeholders})"
        
        self.cursor.execute(sql, values)
        self.conn.commit()
        return self.cursor.lastrowid

    def update_expense(self, expense_id: int, data: Dict[str, Any]):
        """Update an existing expense."""
        if not data:
            return
        
        set_clause = ",".join(f"{k}=?" for k in data.keys())
        values = list(data.values()) + [expense_id]
        
        sql = f"UPDATE expenses SET {set_clause} WHERE id=?"
        self.cursor.execute(sql, values)
        self.conn.commit()

    def delete_expense(self, expense_id: int):
        """Delete an expense."""
        self.cursor.execute("DELETE FROM expenses WHERE id=?", (expense_id,))
        self.conn.commit()

    def mark_item_as_sold(self, item_id: int, sold_price: float = None, sold_date: str = None,
                          order_number: str = None, quantity: int = None, **kwargs):
        """Mark an inventory item as sold."""
        # Accept legacy keyword names used throughout the code base/tests.
        if sold_price is None and "sale_price" in kwargs:
            sold_price = kwargs.pop("sale_price")
        if sold_date is None and "sale_date" in kwargs:
            sold_date = kwargs.pop("sale_date")
        if quantity is None and "qty" in kwargs:
            quantity = kwargs.pop("qty")

        data = {
            "status": "Sold",
            "sold_price": sold_price,
            "sold_date": sold_date,
        }
        if order_number:
            data["order_number"] = order_number
        if quantity:
            data["quantity"] = quantity
        
        self.update_inventory_item(item_id, data)

    def mark_item_as_listed(self, item_id: int, listed_price: float, 
                           listed_date: str = None, item_number: str = None):
        """Mark an inventory item as listed."""
        data = {
            "status": "Listed",
            "listed_price": listed_price,
        }
        if listed_date:
            data["listed_date"] = listed_date
        if item_number:
            data["item_number"] = item_number
        
        self.update_inventory_item(item_id, data)

    def get_items_for_drafts(self, status: str = "In Stock") -> List:
        """Get items suitable for creating draft listings (typically In Stock items)."""
        self.cursor.execute(
            "SELECT * FROM inventory WHERE LOWER(status)=LOWER(?) ORDER BY title",
            (status,)
        )
        return self._rows_to_dicts(self.cursor.fetchall())

    def get_condition_id_mapping(self) -> Dict[str, str]:
        """Return eBay condition text to Condition ID mapping."""
        return {
            "New": "1000",
            "New with tags": "1000",
            "New without tags": "1500",
            "New with defects": "1500",
            "Used": "3000",
            "Like New": "2750",
            "Very Good": "4000",
            "Good": "5000",
            "Acceptable": "6000",
            "For parts or not working": "7000",
        }

    # ---------------------------- CSV Import ----------------------------
    def normalize_csv_file(self, filepath: str, report_type: Optional[str] = None,
                          dry_run: bool = False) -> Dict[str, Any]:
        """
        Normalize an eBay CSV file (Active Listings or Orders Report).
        Auto-detects report type if not specified.
        Returns dict with report_type, normalized_rows, warnings
        """
        import csv as csv_module
        
        warnings = []
        normalized_rows = []
        
        # Detect encoding
        try:
            with open(filepath, 'r', encoding='utf-8-sig') as f:
                content = f.read(1024)
        except Exception:
            with open(filepath, 'r', encoding='latin-1') as f:
                content = f.read(1024)
        
        encoding = 'utf-8-sig'
        
        # Read CSV
        with open(filepath, 'r', encoding=encoding, newline='') as f:
            # Skip BOM if present
            reader = csv_module.DictReader(f)
            rows = list(reader)
        
        if not rows:
            return {"report_type": None, "normalized_rows": [], "warnings": ["No data rows found"]}
        
        # Auto-detect report type by examining headers
        headers = list(rows[0].keys())
        
        if report_type is None:
            headers_lower = {h.lower() for h in headers}

            def has_any(options: List[str]) -> bool:
                return any(opt.lower() in headers_lower for opt in options if opt)

            if has_any(["Item number", "Item Number"]) and has_any(self.ACTIVE_IMPORT_DEFAULTS["sku"]):
                report_type = "active_listings"
            elif (
                has_any(self.ORDERS_IMPORT_DEFAULTS["order_number"])
                and has_any(self.ORDERS_IMPORT_DEFAULTS["title"])
                and has_any(self.ORDERS_IMPORT_DEFAULTS["sold_price"])
            ):
                report_type = "orders"
            else:
                warnings.append("Could not auto-detect report type")
                return {"report_type": None, "normalized_rows": [], "warnings": warnings}
        
        # Normalize based on report type
        mapping = None
        if report_type:
            try:
                mapping = self.get_mapping(report_type)
            except Exception:
                mapping = None

        if report_type == "active_listings":
            for idx, row in enumerate(rows, 1):
                try:
                    normalized = self._normalize_active_listing(row, mapping)
                    if normalized:
                        normalized_rows.append(normalized)
                except Exception as e:
                    warnings.append(f"Row {idx}: {str(e)}")

        elif report_type == "orders":
            for idx, row in enumerate(rows, 1):
                try:
                    normalized = self._normalize_order(row, mapping)
                    if normalized:
                        normalized_rows.append(normalized)
                except Exception as e:
                    warnings.append(f"Row {idx}: {str(e)}")
        
        return {
            "report_type": report_type,
            "normalized_rows": normalized_rows,
            "warnings": warnings
        }

    def _normalize_active_listing(
        self,
        row: Dict[str, str],
        mapping: Optional[Dict[str, str]] = None,
    ) -> Optional[Dict[str, Any]]:
        """Normalize an Active Listings CSV row."""

        title = (self._resolve_mapped_value(
            row, mapping, "title", self.ACTIVE_IMPORT_DEFAULTS["title"]
        ) or "").strip()
        if not title:
            return None

        price_raw = self._resolve_mapped_value(
            row, mapping, "listed_price", self.ACTIVE_IMPORT_DEFAULTS["listed_price"]
        )
        price_str = price_raw or ""
        listed_price = self._parse_float(price_str)

        # Parse date
        date_raw = self._resolve_mapped_value(
            row, mapping, "listed_date", self.ACTIVE_IMPORT_DEFAULTS["listed_date"]
        )
        date_str = date_raw or ""
        listed_date = self._parse_date_iso(date_str)

        return {
            "title": title,
            "sku": (self._resolve_mapped_value(
                row, mapping, "sku", self.ACTIVE_IMPORT_DEFAULTS["sku"]
            ) or "").strip(),
            "condition": (self._resolve_mapped_value(
                row, mapping, "condition", self.ACTIVE_IMPORT_DEFAULTS["condition"]
            ) or "").strip(),
            "listed_price": listed_price,
            "listed_date": listed_date,
            "status": "Listed",
            "item_number": row.get("Item number", "").strip(),
            "upc": row.get("P:UPC", "").strip(),
            "quantity": self._safe_int(row.get("Available quantity"), 1),
            "category_id": row.get("eBay category 1 number", "").strip(),
        }

    def _normalize_order(
        self,
        row: Dict[str, str],
        mapping: Optional[Dict[str, str]] = None,
    ) -> Optional[Dict[str, Any]]:
        """Normalize an Orders Report CSV row."""

        title = (self._resolve_mapped_value(
            row, mapping, "title", self.ORDERS_IMPORT_DEFAULTS["title"]
        ) or "").strip()
        if not title:
            return None

        sold_price_raw = self._resolve_mapped_value(
            row, mapping, "sold_price", self.ORDERS_IMPORT_DEFAULTS["sold_price"]
        )
        sold_price = self._parse_float(sold_price_raw or "")

        if sold_price is None:
            return None

        # Parse date
        date_raw = self._resolve_mapped_value(
            row, mapping, "sold_date", self.ORDERS_IMPORT_DEFAULTS["sold_date"]
        )
        date_str = date_raw or ""
        sold_date = self._parse_date_iso(date_str)

        return {
            "title": title,
            "sku": (self._resolve_mapped_value(
                row, mapping, "sku", self.ORDERS_IMPORT_DEFAULTS["sku"]
            ) or "").strip(),
            "sold_price": sold_price,
            "sold_date": sold_date,
            "status": "Sold",
            "quantity": self._safe_int(
                self._resolve_mapped_value(
                    row, mapping, "quantity", self.ORDERS_IMPORT_DEFAULTS["quantity"]
                ),
                1,
            ),
            "order_number": (self._resolve_mapped_value(
                row, mapping, "order_number", self.ORDERS_IMPORT_DEFAULTS["order_number"]
            ) or "").strip(),
            "item_number": row.get("Item Number", "").strip(),
        }

    def import_normalized(self, report_type: str, rows: List[Dict[str, Any]]) -> Dict[str, int]:
        """
        Import normalized rows into database.
        Uses UPSERT logic (update if SKU exists, insert if new).
        Returns statistics about the import.
        """
        stats = {"inserted": 0, "updated": 0, "skipped": 0, "errors": 0}
        
        for row in rows:
            try:
                sku = row.get("sku") or ""
                sku = sku.strip()

                # Normalize empty sku to None so our upsert logic treats it as missing
                if sku == "":
                    sku = None

                if sku:
                    # Use upsert helper - it will update existing or insert new
                    # and normalize purchase cost fields as needed
                    # Prepare data: ensure we don't pass empty strings
                    clean_row = {k: (v if not (isinstance(v, str) and v.strip() == "") else None) for k, v in row.items()}
                    item_id = self.upsert_inventory_item(sku, clean_row)
                    # Decide whether this was an insert or update by checking row existence (cheap)
                    # If item existed before, upsert_inventory_item returns existing id after update
                    # We can't easily know inserted vs updated here without extra query; count as updated
                    stats["updated"] += 1
                
                else:
                    # No SKU - try to match by title (orders) or insert as new (active listings)
                    if report_type == "orders":
                        # For orders without SKU, try to find by title
                        title = row.get("title", "")
                        if title:
                            self.cursor.execute(
                                "SELECT id FROM inventory WHERE LOWER(title)=LOWER(?) AND LOWER(status)!='sold' LIMIT 1",
                                (title,)
                            )
                            match = self.cursor.fetchone()
                            if match:
                                self.mark_item_as_sold(
                                    match["id"],
                                    row.get("sold_price"),
                                    row.get("sold_date"),
                                    row.get("order_number"),
                                    row.get("quantity")
                                )
                                stats["updated"] += 1
                            else:
                                # Insert as new sold item
                                self.add_inventory_item(row)
                                stats["inserted"] += 1
                        else:
                            stats["skipped"] += 1
                    else:
                        # For active listings without SKU, always insert
                        clean_row = {k: (v if not (isinstance(v, str) and v.strip() == "") else None) for k, v in row.items()}
                        self.add_inventory_item(clean_row)
                        stats["inserted"] += 1
            
            except Exception as e:
                stats["errors"] += 1
                print(f"Import error: {e}")
        
        self.conn.commit()
        return stats

    # ---------------------------- housekeeping ----------------------------
    def log_error(self, context: str, message: str):
        """Log an error to the database.
        
        Args:
            context: Error context/location
            message: Error message details
        """
        try:
            self.cursor.execute(
                """
                INSERT INTO error_logs (created_at, context, message)
                VALUES (datetime('now'), ?, ?)
                """,
                (context, message)
            )
            self.conn.commit()
        except Exception:
            # If we can't log the error, print it at least
            print(f"Error logging failed - Context: {context}, Message: {message}")
            
    def clear_error_logs(self):
        """Clear all error logs from the database."""
        self.cursor.execute("DELETE FROM error_logs")
        self.conn.commit()

    def close(self):
        """Close the database connection."""
        try:
            if hasattr(self, 'conn'):
                self.conn.close()
        except Exception as e:
            print(f"Error closing database: {e}")<|MERGE_RESOLUTION|>--- conflicted
+++ resolved
@@ -68,64 +68,6 @@
         except Exception as e:
             self.log_error("Database initialization failed", str(e))
             raise
-
-    def _row_to_dict(self, row: Any) -> Optional[Dict[str, Any]]:
-<<<<<<< HEAD
-        """Convert a sqlite3.Row (or similar mapping) to a plain dict."""
-        if row is None:
-            return None
-        if isinstance(row, dict):
-            return dict(row)
-        try:
-            return dict(row)
-        except TypeError:
-            # Fall back to using attribute access when the row cannot be
-            # coerced into a dictionary.  This mirrors the previous behaviour
-            # where sqlite3.Row objects were returned directly.
-            return {key: row[key] for key in getattr(row, "keys", lambda: [])()}
-=======
-        """Convert a sqlite3.Row (or similar mapping) to a plain dict.
-
-        The application historically relied on a ``purchase_cost`` key being
-        present on inventory records even though the underlying schema stores
-        the value as ``cost`` or ``purchase_price``.  Returning a plain dict is
-        convenient for the PyQt views, but we also need to preserve those legacy
-        aliases so existing widgets do not raise ``KeyError`` when formatting
-        values.  This helper normalises the data before handing it back to the
-        caller.
-        """
-        if row is None:
-            return None
-        if isinstance(row, dict):
-            data = dict(row)
-        else:
-            try:
-                data = dict(row)
-            except TypeError:
-                keys_fn = getattr(row, "keys", lambda: [])
-                data = {key: row[key] for key in keys_fn()}
-
-        # Normalise cost aliases for backwards compatibility.
-        if "purchase_cost" not in data:
-            for alias in ("cost", "purchase_price"):
-                if data.get(alias) not in (None, ""):
-                    try:
-                        data["purchase_cost"] = float(data[alias])
-                    except (TypeError, ValueError):
-                        data["purchase_cost"] = data[alias]
-                    break
-        # Ensure the inverse aliases exist when only purchase_cost is present.
-        if "purchase_cost" in data:
-            for alias in ("cost", "purchase_price"):
-                if alias not in data or data[alias] in (None, ""):
-                    data[alias] = data["purchase_cost"]
-
-        return data
->>>>>>> b1f582a7
-
-    def _rows_to_dicts(self, rows: List[Any]) -> List[Dict[str, Any]]:
-        """Convert an iterable of rows into dictionaries."""
-        return [r for r in (self._row_to_dict(row) for row in rows) if r is not None]
 
     # ---------------------------- schema ----------------------------
     def create_tables(self):
@@ -427,8 +369,6 @@
                 total += float(cost_val)
 
         return float(total)
-<<<<<<< HEAD
-=======
 
     def get_total_revenue(self, year: Optional[int] = None) -> float:
         clauses = ["LOWER(status)='sold'"]
@@ -436,7 +376,6 @@
         if year:
             clauses.append("substr(sold_date, 1, 4)=?")
             params.append(str(year))
->>>>>>> b1f582a7
 
         where = " WHERE " + " AND ".join(clauses)
         self.cursor.execute(
