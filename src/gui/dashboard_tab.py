--- conflicted
+++ resolved
@@ -302,11 +302,8 @@
         if recent_items:
             activity_text += "<br><b>Recently Added to Inventory:</b><br>"
             for item in recent_items:
-<<<<<<< HEAD
-=======
                 if not isinstance(item, dict):
                     item = dict(item)
->>>>>>> b1fa7a8b
                 title = (item.get('title') or 'Untitled')[:30]
                 cost_text = format_currency(resolve_cost(item))
                 activity_text += f"• {title} - {cost_text}<br>"
